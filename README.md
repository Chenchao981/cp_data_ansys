--- conflicted
+++ resolved
@@ -1,10 +1,22 @@
-<<<<<<< HEAD
-=======
+
+好的，我理解你的需求。你需要我优化现有的 `README.md` 文件，使其结构更清晰，更好地遵循 “是什么 (What)” -> “为什么 (Why)” -> “怎么用 (How)” 的逻辑。我会重点阐述：
+
+1.  **项目是什么 (What)**：清晰定义项目及其核心功能与特色。
+2.  **为什么需要它 (Why)**：点明项目旨在解决的行业痛点、提供的解决方案及其适用场景。
+3.  **如何使用它 (How)**：提供详尽的用户指南，涵盖环境配置、数据准备与清洗、各类图表的生成步骤（包括良率分析、参数统计、自定义图表等），以及不同操作模式（GUI图形界面、CLI命令行）的使用方法。
+
+我将整合现有信息，进行结构调整和内容优化，确保最终的 `README.md` 文档以中文呈现，逻辑清晰、内容详实、易于理解和操作。
+
+这是我为你准备的优化后的 `README.md` 内容：
+
+```markdown
 # 🔬 CP 数据分析工具
 
 **半导体晶圆 CP (Chip Probing) 测试数据处理与可视化分析平台**
 
-一站式解决方案，从原始测试数据到交互式分析报告，支持良率分析、参数统计、异常检测和多维度可视化。
+## 🎯 项目是什么 (What)
+
+本工具是一个专为半导体制造业设计的 CP (Chip Probing) 测试数据分析平台，旨在提供从原始测试数据导入、智能清洗、专业分析到交互式可视化报告生成的一站式解决方案。它能够帮助工程师和数据分析师高效处理复杂的测试数据，快速洞察生产过程中的关键信息，从而优化工艺、提升良率。
 
 ## ✨ 项目特色
 
@@ -31,100 +43,186 @@
 pip install pandas numpy plotly matplotlib seaborn openpyxl
 
 # 2. 快速体验 - 生成交互式图表
-python yield_chart_generator.py
+python demo_yield_chart.py
 
 # 3. GUI 界面
-python app/gui.py
+python cp_data_processor_gui.py
 
 # 4. 命令行使用
-python app/cli.py data.txt result.xlsx --format dcp --boxplot
-```
->>>>>>> 79ca7cb7
-
-好的，我理解你的需求。你需要我优化现有的 `README.md` 文件，使其结构更清晰，更好地遵循 “是什么 (What)” -> “为什么 (Why)” -> “怎么用 (How)” 的逻辑。我会重点阐述：
-
-1.  **项目是什么 (What)**：清晰定义项目及其核心功能与特色。
-2.  **为什么需要它 (Why)**：点明项目旨在解决的行业痛点、提供的解决方案及其适用场景。
-3.  **如何使用它 (How)**：提供详尽的用户指南，涵盖环境配置、数据准备与清洗、各类图表的生成步骤（包括良率分析、参数统计、自定义图表等），以及不同操作模式（GUI图形界面、CLI命令行）的使用方法。
-
-我将整合现有信息，进行结构调整和内容优化，确保最终的 `README.md` 文档以中文呈现，逻辑清晰、内容详实、易于理解和操作。
-
-这是我为你准备的优化后的 `README.md` 内容：
-
-<<<<<<< HEAD
-```markdown
-# 🔬 CP 数据分析工具
-=======
+python cp_data_processor_cli.py data.txt result.xlsx --format dcp --boxplot
+```
+
+### 方式二：VBA 宏版本
+
+适用于 Excel 环境，运行 `A_业务流程.bas` 主宏文件即可。
+
+## 📊 输出效果预览
+
+生成的交互式 HTML 图表包括：
+- 📈 **良率趋势图**: Wafer 良率随批次变化
+- 📊 **批次对比图**: 不同批次平均良率对比
+- 🔍 **参数分析图**: 自动生成所有参数的折线图，含规格限制线
+- 📦 **箱体图**: 参数分布统计，异常值检测
+- 🌈 **散点图**: 参数相关性分析
+- 🥧 **失效分析图**: 失效类型分布饼图
+
+## 🔧 VBA 宏版本说明
+
+传统 Excel VBA 解决方案，功能完善，适合现有 Excel 工作流。
+
+### 文件说明
+
+以下是 VBA 项目中各主要文件的功能说明：
+
+*   **`A_业务流程.bas`**: 项目的主入口和核心流程控制模块。负责协调调用其他模块完成数据读取、处理、图表生成和结果保存的整个过程。
+*   **`BoxPlotChart.bas`**: 负责生成参数的箱形图 (Box Plot)。
+*   **`clsRegEx.cls`**: 实现正则表达式功能的类模块，用于文本匹配和提取。
+*   **`clsShowInfo.cls`**: 用于向用户显示信息、提示或错误消息的类模块。
+*   **`CW格式数据采集.bas`**: 处理 "CW" 格式（可能是某种测试设备或数据标准）的原始数据文件（通常是 `.csv`）。
+*   **`DCP格式数据采集.bas`**: 处理 "DCP" 格式的原始数据文件（通常是 `.txt`）。
+*   **`List函数简化.bas`**: 提供简化列表或数组操作的函数。
+*   **`MAP条件格式设置.bas`**: 设置 MAP 图（晶圆良率图）的条件格式。
+*   **`MEX格式数据采集.bas`**: 处理 "MEX" 格式的原始数据文件（通常是 `.xls`）。
+*   **`pptConst.bas`**: 包含与 PPT 操作相关的常量定义（*注意：当前逻辑主要输出到 Excel，PPT 相关功能可能已停用或为未来扩展预留*）。
+*   **`Yield计算.bas`**: 包含计算晶圆良率 (Yield) 的相关函数。
+*   **`参数分布统计.bas`**: 计算测试参数的统计分布信息，用于生成 Summary。
+*   **`参数数值颜色图.bas`**: 生成参数值的颜色分布图 (Parameter Value Color Map)。
+*   **`参数计算范围定义.bas`**: 定义需要进行计算的参数范围或条件。
+*   **`合并到ppt中.bas`**: 包含将结果合并输出到 PowerPoint 文件中的功能（*注意：当前逻辑主要输出到 Excel*）。
+*   **`增加运算数据.bas`**: 根据现有数据计算并添加新的衍生数据列。
+*   **`工作表定义.bas`**: 定义项目中使用的 Excel 工作表名称、结构或相关常量。
+*   **`散点图制作.bas`**: 负责生成参数之间的散点图 (Scatter Plot)。
+*   **`数据填充到工作表.bas`**: 包含将处理后的数据填充到目标 Excel 工作表的函数。
+*   **`数据类型定义.bas`**: 定义项目中使用的自定义数据类型（例如 `CPLot`, `CPWafer` 等），用于结构化地存储测试数据。
+*   **`绘制MAP图.bas`**: 负责生成晶圆 MAP 图。
+*   **`通用代码.bas`**: 包含项目中可复用的通用工具函数或过程。
+*   **`通用数组操作函数.bas`**: 提供通用的数组处理函数，如转置、填充等。
+
+### 业务逻辑梳理 (`A_业务流程.bas`)
+
+宏的主要执行流程如下：
+
+1.  **初始化 (`InitSheetSetup`)**: 初始化必要的环境或工作表设置。
+2.  **获取数据格式 (`GetCPDataFormat`)**: 根据用户界面 (UI_SHEET) 的设置，判断待处理数据的格式（MEX, DCP, CW）。
+3.  **选择文件 (`GetFileList`)**: 弹出文件选择对话框，让用户根据确定的数据格式选择一个或多个原始数据文件。
+4.  **开始宏 (`StartMarco`)**: 记录开始时间，禁用屏幕刷新和自动计算以提高性能。
+5.  **读取文件 (`ReadFile`)**:
+    *   根据文件格式调用相应的打开函数 (`OpendBooks`) 打开选定的文件。
+    *   获取每个文件中的数据工作表 (`GetWaferDataSheets`)。
+    *   根据数据格式调用特定的解析函数（如 `SplitInfo_CWSW`, `SplitInfo_MEX`, `SplitInfo_DCP` 等，这些函数位于对应格式的 `.bas` 文件中），将原始数据解析并存入 `TestInfo` (CPLot 类型) 变量中。该变量包含了 Lot 信息、Wafer 列表、参数列表、测试数据等。
+    *   关闭原始数据文件 (`CloseBooks`)。
+6.  **设置检查 (`SetupCheck`)**: 检查用户在设置表中定义的参数（如增加计算数据、绘图选项等）是否与读取到的数据兼容或有效。
+7.  **增加计算数据 (`AddCalData`)**: 如果用户启用了 `ADD_CAL_DATA_FLAG` 选项，则调用 `增加运算数据.bas` 中的逻辑，基于现有参数计算新的数据列并添加到 `TestInfo` 中。
+8.  **创建结果工作簿 (`CreateResultBook`)**: 创建一个新的 Excel 工作簿，并根据 `SHEET_NAME_LIST` 常量添加所需的工作表（Spec, Data, Yield, Summary, Map, BoxPlot, Scatter, ParamColorChart 等）。
+9.  **填充数据**:
+    *   **`FillSpec`**: 将 `TestInfo` 中的参数规格 (ID, Unit, SL, SU, TestCond) 填充到 "Spec" 工作表。
+    *   **`FillTestData`**: 将 `TestInfo` 中的详细测试数据 (Wafer, Seq, Bin, X, Y, ParamValues...) 填充到 "Data" 工作表。
+    *   **`ShowYield`**: 计算良率，并将结果填充到 "Yield" 工作表（调用 `Yield计算.bas`）。
+    *   **`mySummary`**: 计算参数统计信息，并将结果填充到 "Summary" 工作表（可能调用 `参数分布统计.bas`）。
+10. **生成图表 (条件执行)**: 根据用户在设置表中勾选的标志位，选择性地生成图表：
+    *   **`PlotAllParamBoxChart`**: 如果 `BOX_PLOT_FLAG` 为 True，则调用 `BoxPlotChart.bas` 中的逻辑，在 "BoxPlot" 工作表或独立图表页中生成箱形图。
+    *   **`PlotAllMap`**: 如果 `BIN_MAP_PLOT_FLAG` 为 True，则调用 `绘制MAP图.bas` 中的逻辑，生成 MAP 图并放入 "Map" 工作表或独立图表页。
+    *   **`PlotDataColor`**: 如果 `DATA_COLOR_PLOT_FLAG` 为 True，则调用 `参数数值颜色图.bas` 中的逻辑，生成参数颜色图并放入 "ParamColorChart" 工作表或独立图表页。
+    *   **`PlotScatterChart`**: 如果 `SCATTER_PLOT_FLAG` 为 True，则调用 `散点图制作.bas` 中的逻辑，根据 `XY_SETUP_SHEET` 的配置生成散点图并放入 "Scatter" 工作表或独立图表页。
+11. **保存结果 (`SaveResultBook`)**: 将包含所有数据和图表的结果工作簿保存为 `.xlsx` 文件。文件名通常包含 Lot 信息，保存在当前宏文件路径下的 "整理后的数据文件" 子目录中。
+12. **结束宏 (`FinishMarco`)**: 恢复 Excel 的屏幕刷新和自动计算设置，显示处理完成的消息和所用时间。
+
+该流程实现了从原始数据到最终分析报告（Excel 格式）的自动化处理。
+
+## 🐍 Python 版本架构
+
+现代化 Python 重构版本，提供更高效、模块化的数据处理能力。
+
+### 🎯 核心优势
+
+| 对比项 | VBA 版本 | Python 版本 |
+|--------|----------|-------------|
+| 🚀 **性能** | 中等 | 高效并行处理 |
+| 🔧 **维护性** | 耦合度高 | 模块化设计 |
+| 🌐 **跨平台** | 仅 Windows | Windows/Linux/Mac |
+| 📊 **图表** | 静态 Excel 图表 | 交互式 HTML 图表 |
+| 🔍 **扩展性** | 受限 | 易于扩展新功能 |
+| 📦 **部署** | 需要 MS Office | 独立运行 |
+
+### 系统架构
+
+Python 版本采用现代化的模块化架构设计，遵循以下原则：
+- **关注点分离**: 每个模块负责特定功能
+- **松耦合设计**: 模块间通过明确接口交互
+- **可扩展性**: 易于添加新功能和支持新数据格式
+- **可测试性**: 组件易于单独测试
+
+#### 核心架构图
+
+```
+CP数据处理器
+├── 数据读取层 (readers)
+├── 数据模型层 (data_models)
+├── 数据处理层 (processing)
+├── 数据分析层 (analysis)
+├── 数据可视化层 (plotting)
+├── 数据导出层 (exporters)
+└── 应用层 (app/cli/main)
+```
+
+### 主要模块说明
+
+#### 1. 数据读取模块 (readers)
+
 负责从不同格式的文件中提取 CP 测试数据，采用工厂模式设计，支持：
 - **CW 格式**: 从 CSV 文件读取 CW 格式数据
-- **DCP 格式**: 从文本文件读取 DCP 格式数据
+- **DCP 格式**: 从文本文件读取 DCP 格式数据 
 - **MEX 格式**: 从 Excel 文件读取 MEX 格式数据
 
 #### 2. 数据模型模块 (data_models)
->>>>>>> 79ca7cb7
-
-**半导体晶圆 CP (Chip Probing) 测试数据处理与可视化分析平台**
-
-## 🎯 项目是什么 (What)
-
-本工具是一个专为半导体制造业设计的 CP (Chip Probing) 测试数据分析平台，旨在提供从原始测试数据导入、智能清洗、专业分析到交互式可视化报告生成的一站式解决方案。它能够帮助工程师和数据分析师高效处理复杂的测试数据，快速洞察生产过程中的关键信息，从而优化工艺、提升良率。
-
-### 核心功能
-- 🔢 **多格式数据兼容**: 支持 DCP, CW, MEX 等主流 CP 测试数据格式的自动解析与处理。
-- 🧹 **智能数据清洗**: 内置算法自动识别和处理异常值、缺失数据，确保分析结果的准确性。
-- 📊 **专业图表分析**: 生成符合行业标准的分析图表，如良率趋势图、参数分布箱体图、晶圆 MAP 图、参数对比散点图等。
-- 💻 **交互式可视化**: 所有图表均基于 Plotly 生成，支持交互式操作（缩放、平移、悬停提示、数据点选择）并可导出为 HTML 文件。
-- ⚙️ **参数化与自动化**: 自动生成各参数的趋势图，并叠加规格线 (Spec Limit) 和测试条件信息。支持批量处理多文件、多批次数据。
-- 🛠️ **灵活操作模式**: 提供图形用户界面 (GUI)、命令行工具 (CLI) 及 Python API 调用三种使用方式，满足不同用户需求。
-
-### 项目特色
-- ✅ **一站式平台**: 从数据导入到报告导出，全程在统一平台完成，简化工作流程。
-- ✅ **深度定制**: 针对半导体 CP 测试特点进行优化，图表和分析逻辑更贴合实际应用。
-- ✅ **易于扩展**: 模块化设计，方便未来添加新的数据格式支持、分析算法或图表类型。
-- ✅ **现代化架构**: Python 版本采用现代化技术栈，性能更优，跨平台性更好。
-
-## 💡 为什么需要这个项目 (Why)
-
-在半导体制造过程中，CP 测试产生了海量的关键数据。然而，工程师们常常面临以下挑战：
-
-### 行业痛点
-1.  **数据格式繁杂**: 不同测试设备或流程产生的数据格式（如 DCP, CW, MEX）不统一，增加了数据整合难度。
-2.  **分析工具匮乏**: 缺乏专为 CP 数据设计的、集数据处理与高级可视化于一体的便捷工具。
-3.  **手动处理低效**: 传统依赖 Excel 等工具手动处理数据，不仅耗时耗力，还容易引入人为错误。
-4.  **可视化交互性差**: 静态图表难以进行深度数据探索和多维度分析。
-
-### 解决方案
-本工具通过以下方式解决上述痛点：
-- 🔄 **统一数据接口**: 提供统一的数据处理流程，兼容多种主流 CP 测试数据格式。
-- 📈 **专业分析能力**: 内置针对性的分析模块和可视化图表，如良率分析、参数统计、失效模式分析等。
-- ⚡ **自动化处理**: 大幅减少手动操作，实现数据清洗、计算、图表生成的自动化，提升工作效率。
-- 🌐 **交互式探索**: 生成的 HTML 图表具有丰富的交互功能，便于用户深入挖掘数据背后的信息。
-
-### 适用场景
-| 应用领域     | 具体用途                                     | 价值体现             |
-| :----------- | :------------------------------------------- | :------------------- |
-| **半导体制造** | CP 测试数据分析、良率监控、WAT 数据分析        | 提升产品质量、快速定位问题 |
-| **质量控制**   | 批次间参数稳定性对比、参数趋势监控、异常值检测 | 保证产品一致性、及时预警 |
-| **工艺优化**   | 工艺变更前后数据对比、参数与良率相关性分析   | 指导工艺改进、优化参数 |
-| **工程报告**   | 自动化生成标准分析报告、交互式数据分享         | 提高工程师工作效率     |
-
-## 🚀 如何使用 (How)
-
-本项目主要推荐使用 Python 版本，它功能更强大、灵活且易于维护。
-
-### 1. 环境准备与快速上手
-
-**安装依赖:**
-确保你的 Python 环境已安装以下基础库：
-```bash
-pip install pandas numpy plotly openpyxl
-```
-对于更复杂的可视化或特定功能，可能需要 `matplotlib`, `seaborn` 等。
-
-<<<<<<< HEAD
-**快速体验 (生成核心分析图表):**
-项目内置了演示脚本，可以快速生成一套完整的分析图表。
-=======
+
+定义系统中使用的核心数据结构：
+- **`CPLot`**: 表示一个完整的 CP 测试批次，包含多个晶圆
+- **`CPWafer`**: 表示单个晶圆的测试数据
+- **`CPParameter`**: 表示测试参数的定义和规格
+
+#### 3. 数据处理模块 (processing)
+
+提供数据清洗、转换和增强功能：
+- 异常值检测与处理
+- 数据归一化和标准化
+- 基于现有参数计算新参数
+
+#### 4. 数据分析模块 (analysis)
+
+提供统计分析和良率计算功能：
+- 统计分析：计算均值、标准差、分位数等
+- 良率分析：计算总体良率和按参数/晶圆的良率
+- 工艺能力分析：计算 Cp、Cpk 等指标
+
+#### 5. 数据可视化模块 (plotting)
+
+生成各种图表，帮助直观理解数据：
+- 箱形图：显示参数分布特征
+- 晶圆图：显示 Bin 分布或参数分布
+- 散点图：分析参数间相关性
+
+#### 6. 数据导出模块 (exporters)
+
+将处理和分析的结果导出为可共享的格式：
+- Excel 导出：包括数据表和嵌入图表
+- 结果文件组织和格式化
+
+#### 7. 应用层模块 (app/cli/main)
+
+提供用户界面和主流程控制：
+- 图形用户界面 (GUI)：直观的操作界面
+- 命令行界面 (CLI)：支持批处理和自动化
+- 主流程模块 (main)：整合所有功能模块
+
+## 📚 详细使用指南
+
+### 🎮 GUI 界面使用
+
+```bash
+python cp_data_processor_gui.py
+```
+
 1. **选择文件**: 浏览并选择输入/输出文件
 2. **配置选项**: 选择数据格式（DCP/CW/MEX）和圆片类型
 3. **图表选项**: 勾选需要的分析图表
@@ -144,46 +242,55 @@
 **常用参数:**
 - `--format {dcp,cw,mex}`: 输入文件格式
 - `--boxplot`: 生成箱形图
-- `--scatter`: 生成散点图
+- `--scatter`: 生成散点图  
 - `--bin-map`: 生成晶圆图
 - `--data-map`: 生成数据颜色图
 
 ### 🔬 交互式图表生成
 
->>>>>>> 79ca7cb7
 ```bash
 python demo_yield_chart.py
-```
-执行完毕后，相关的 HTML 图表将保存在 `demo_output/all_charts/` 目录下。
-
-### 2. 详细使用流程
-
-#### 第一步：数据准备与清洗
-
-**数据文件要求:**
-为了顺利进行分析，你需要准备以下三类 CSV 文件，并将它们放置在同一个数据输入目录中（默认为 `output/`，也可在脚本中指定其他目录）：
-
-| 数据类型     | 文件命名约定 (示例)                  | 必需列 (部分)                                  | 说明                                   |
-| :----------- | :----------------------------------- | :--------------------------------------------- | :------------------------------------- |
-| 📈 **良率数据** | `*_yield_*.csv` (e.g., `LOTID_yield_DATE.csv`) | `Lot_ID`, `Wafer_ID`, `Yield` (百分比格式) | 包含每个 Wafer 的良率信息、失效 Die 统计等 |
-| 📋 **规格数据** | `*_spec_*.csv` (e.g., `LOTID_spec_DATE.csv`)  | `Parameter`, `Unit`, `LimitU`, `LimitL`, `TestCond` | 定义各测试参数的名称、单位、规格上下限、测试条件 |
-| 🔧 **清洗后数据** | `*_cleaned_*.csv` (e.g., `LOTID_cleaned_DATE.csv`) | `Lot_ID`, `Wafer_ID`, 及各参数列         | 经过清洗和预处理的详细 Die-Level 测试数据 |
-
-**数据清洗与提取:**
-如果只有原始的 DCP, CSV 等格式数据，需要先进行清洗和规格提取：
-
-1.  **清洗原始 DCP 数据** (通常为 `.txt` 文件):
-    ```bash
-    python clean_dcp_data.py
-    ```
-    此脚本会处理 DCP 文件，生成初步的 `*_cleaned_*.csv` 和可能的 `*_yield_*.csv`。
-
-<<<<<<< HEAD
-2.  **清洗原始 CSV 数据** (如果适用):
-    ```bash
-    python clean_csv_data.py
-    ```
-=======
+
+# 详细测试
+python test_yield_chart.py
+
+# 自定义箱体图
+python test_boxplot.py
+```
+
+## 🗂️ 输出文件说明
+
+### 📁 目录结构
+
+```
+demo_output/                 # 主输出目录
+├── all_charts/             # 所有图表 HTML 文件
+│   ├── Wafer良率趋势分析_yield_chart.html
+│   ├── BVDSS1[V]@250uA_yield_line_chart.html
+│   └── ...
+├── generated_charts/       # 自定义生成的图表
+└── detailed_analysis/      # 详细分析结果
+
+output/                     # 数据处理输出
+├── NCETSG7120BAA_yield_*.csv    # 良率数据
+├── NCETSG7120BAA_spec_*.csv     # 规格数据
+└── NCETSG7120BAA_cleaned_*.csv  # 清洗数据
+```
+
+### 📈 图表类型说明
+
+| 图表类型 | 文件名格式 | 功能说明 |
+|---------|-----------|----------|
+| 📈 良率趋势图 | `Wafer良率趋势分析_yield_chart.html` | 显示批次内 Wafer 良率变化 |
+| 📊 批次对比图 | `批次良率对比分析_yield_chart.html` | 不同批次平均良率对比 |
+| 🔍 参数折线图 | `参数[单位]@测试条件_yield_line_chart.html` | 参数值变化趋势 + 规格线 |
+| 📦 箱体图 | `参数_boxplot.html` | 参数分布统计 + 异常值检测 |
+| 🌈 散点图 | `参数1_vs_参数2_scatter.html` | 参数间相关性分析 |
+
+## 🚀 进阶功能
+
+### 🎯 数据处理流程
+
 ```bash
 # 1. 数据清洗
 python clean_dcp_data.py          # 清洗 DCP 数据
@@ -237,7 +344,7 @@
    ```bash
    python clean_dcp_data.py
    ```
-
+   
 2. **清洗原始CSV数据**（如果有）
    ```bash
    python clean_csv_data.py
@@ -250,9 +357,8 @@
 
 完成后，在`output/`目录下会生成：
 - `NCETSG7120BAA_yield_20240101.csv` - 良率数据
-- `NCETSG7120BAA_spec_20240101.csv` - 规格数据
+- `NCETSG7120BAA_spec_20240101.csv` - 规格数据  
 - `NCETSG7120BAA_cleaned_20240101.csv` - 清洗数据
->>>>>>> 79ca7cb7
 
 #### 第二步：生成交互式图表
 
@@ -355,74 +461,198 @@
 #     chart_analyzer.save_chart(chart_type=f"param_{available_params[0]}", output_dir=output_dir)
 ```
 
-### 3. 输出结果说明
-
-**主要输出目录结构示例:**
-```
-output/                     # 清洗后的数据和规格文件
-├── LOTID_yield_DATE.csv
-├── LOTID_spec_DATE.csv
-└── LOTID_cleaned_DATE.csv
-
-demo_output/                # 运行演示脚本产生的图表
-├── all_charts/             # demo_yield_chart.py 生成的图表
-│   ├── Wafer良率趋势分析_yield_chart.html
-│   ├── 参数名[单位]@测试条件_yield_line_chart.html
-│   └── ...
-└── generated_charts/       # generate_custom_charts.py 生成的图表
-    ├── yield_chart_outputs/
-    └── custom_plotly_express_charts/
-        ├── 参数名_boxplot.html
-```
-
-**主要图表类型说明:**
-
-| 图表类型                 | 文件名示意 (部分)                                | 功能说明                                     |
-| :----------------------- | :----------------------------------------------- | :------------------------------------------- |
-| 📈 **Wafer 良率趋势图**   | `Wafer良率趋势分析_yield_chart.html`                 | 显示同一批次内或跨批次各 Wafer 良率的变化趋势        |
-| 📊 **批次良率对比图**   | `批次良率对比分析_yield_chart.html`                 | 对比不同批次的平均良率、中位数、分布等         |
-| 📉 **参数折线图**       | `参数名[单位]@测试条件_yield_line_chart.html`       | 显示特定参数在各 Die 上的值，叠加规格线，按 Wafer 分组 |
-| 📦 **参数箱体图**       | `参数名_boxplot.html`                            | 展示参数的统计分布（中位数、四分位数、异常值）    |
-| 🗺️ **晶圆 Bin Map 图**   | (通常由 CLI 或 GUI 生成，非固定文件名)              | 在晶圆物理位置上用颜色标记不同的 Bin 值        |
-| 🧪 **参数数据 Map 图**   | (通常由 CLI 或 GUI 生成，非固定文件名)              | 在晶圆物理位置上用颜色深浅表示参数值大小       |
-| 📉 **良率分布统计图**   | `良率分布统计_yield_chart.html`                   | 所有 Wafer 良率值的直方图或核密度估计图        |
-| 🥧 **失效类型分析图**   | `失效类型分析_yield_chart.html`                   | 展示不同失效 Bin Code 的占比                 |
-| ✨ **参数散点图**       | `参数1_vs_参数2_scatter.html` (若生成)          | 分析两个参数之间的相关性                       |
-
-所有 HTML 图表均支持交互式操作。
-
-## 🐍 Python 版本架构概述
-
-Python 版本采用模块化设计，主要包括：
-- **数据读取层 (`readers`)**: 负责解析不同格式的原始数据。
-- **数据模型层 (`data_models`)**: 定义核心数据结构如 `CPLot`, `CPWafer`。
-- **数据处理层 (`processing`)**: 实现数据清洗、转换、计算等。
-- **数据分析层 (`analysis`)**: 执行统计分析、良率计算等。
-- **数据可视化层 (`plotting` / `frontend.charts`)**: 生成各类交互式图表。
-- **数据导出层 (`exporters`)**: 将结果保存为文件。
-- **应用层 (`cp_data_processor_cli.py`, `cp_data_processor_gui.py`, demo 脚本等)**: 提供用户接口和主流程控制。
-
-这种分层架构使得系统更易于维护、扩展和测试。
-
-## 🔧 VBA 宏版本说明 (可选)
-
-本项目亦包含一个传统的 Excel VBA 解决方案，对于习惯在 Excel 环境下工作的用户，它提供了一套完整的功能。
-详细的 VBA 文件说明和业务逻辑梳理请参见原 README 的 "VBA 宏版本说明" 部分（此处为保持 Python 版本为主的简洁性而略过，但原始信息仍然有价值）。
-
-## 📞 技术支持与贡献
-
-<<<<<<< HEAD
-- 📖 **详细文档**: 本 README 文件。部分模块可能有更详细的 Markdown 文档（如 `frontend/charts/yield_chart.md`）。
-- 🐛 **问题反馈**: 建议通过项目的 GitHub Issues (如果项目已开源) 或其他指定渠道反馈问题。
-- 💡 **快速体验**: 再次推荐运行 `python demo_yield_chart.py` 来快速了解核心功能。
-=======
+#### 批量分析多个批次
+
+```python
+# 批量生成所有图表
+saved_paths = chart.save_all_charts(output_dir="batch_analysis")
+print(f"成功生成 {len(saved_paths)} 个图表")
+```
+
+#### 箱体图详细分析
+
+```python
+from frontend.charts.boxplot_chart import BoxplotChart
+
+# 创建箱体图分析
+chart = BoxplotChart(data_dir="output")
+chart.load_data()
+
+# 获取可用参数
+params = chart.get_available_parameters()
+
+# 生成特定参数的箱体图
+fig = chart.create_boxplot_scatter_chart("BVDSS1")
+chart.save_chart("BVDSS1", output_dir="boxplot_analysis")
+```
+
+### 📊 图表类型详解
+
+#### 良率分析图表
+
+| 图表类型 | 功能说明 | 适用场景 |
+|---------|----------|----------|
+| Wafer良率趋势图 | 显示各批次wafer良率随wafer编号变化 | 监控生产稳定性 |
+| 批次良率对比图 | 对比不同批次的平均良率和标准差 | 批次间质量对比 |
+| 良率分布统计 | 显示所有wafer良率的分布直方图 | 良率分布分析 |
+| 失效类型分析 | 分析各种失效bin的分布情况 | 失效模式分析 |
+| 参数折线图 | 基于cleaned数据的参数测试结果 | 参数趋势分析 |
+
+#### 参数统计图表
+
+| 图表类型 | 功能说明 | 适用场景 |
+|---------|----------|----------|
+| 箱体图+散点图 | 显示参数分布特征和异常值 | 参数质量分析 |
+| 双层X轴设计 | 上层Wafer编号，下层批次信息 | 多维度数据查看 |
+| 规格限制线 | 自动显示参数上下限 | 规格符合性检查 |
+
+### 🔧 高级配置
+
+#### 自定义图表样式
+
+```python
+# 修改图表配置
+chart.chart_config.update({
+    'height': 800,                    # 图表高度
+    'font_size': 14,                  # 字体大小
+    'colors': ['#FF6B6B', '#4ECDC4', '#45B7D1'],  # 自定义颜色
+    'min_chart_width': 1400,          # 最小图表宽度
+    'pixels_per_wafer': 50,           # 每个wafer分配的像素
+})
+```
+
+#### 数据过滤和筛选
+
+```python
+# 过滤特定批次
+chart_data = chart.wafer_data[chart.wafer_data['Lot_Short'] == 'FA54-5339']
+
+# 过滤特定良率范围
+high_yield_data = chart.wafer_data[chart.wafer_data['Yield_Numeric'] > 98.0]
+```
+
+### 🐛 常见问题解决
+
+#### 数据加载失败
+
+**问题**: 提示"数据加载失败"
+**解决方案**:
+1. 检查`output/`目录是否存在数据文件
+2. 确认文件命名格式正确：`*_yield_*.csv`, `*_spec_*.csv`, `*_cleaned_*.csv`
+3. 验证CSV文件编码为UTF-8
+
+#### 参数图表生成失败
+
+**问题**: 参数折线图不显示或显示异常
+**解决方案**:
+1. 确认存在spec数据文件
+2. 检查参数名在spec和cleaned数据中都存在
+3. 验证规格数据格式正确
+
+#### 图表显示问题
+
+**问题**: HTML图表在浏览器中显示异常
+**解决方案**:
+1. 使用现代浏览器（Chrome、Firefox、Edge）
+2. 检查网络连接（Plotly可能需要加载在线资源）
+3. 确认HTML文件完整且未损坏
+
+### 📈 性能优化建议
+
+#### 大数据集处理
+
+```python
+# 对于大数据集，建议分批处理
+chart_types = chart.get_available_chart_types()
+basic_charts = [ct for ct in chart_types if not ct.startswith('param_')]
+
+# 先生成基础图表
+for chart_type in basic_charts:
+    chart.save_chart(chart_type, output_dir="output_batch1")
+
+# 再分批生成参数图表
+params = chart.get_available_parameters()
+for i in range(0, len(params), 5):  # 每次处理5个参数
+    batch_params = params[i:i+5]
+    for param in batch_params:
+        chart_type = f"param_{param}"
+        chart.save_chart(chart_type, output_dir=f"output_batch_{i//5+2}")
+```
+
+#### 内存管理
+
+```python
+# 清理缓存
+chart.all_charts_cache.clear()
+
+# 重新加载数据
+chart.load_data()
+```
+
+### 🎉 最佳实践
+
+1. **数据组织**: 保持数据文件命名规范，统一存放在`output/`目录
+2. **图表管理**: 按批次或日期创建不同的输出目录
+3. **质量检查**: 生成图表后及时检查数据完整性和图表正确性
+4. **文档记录**: 保存关键参数的分析结果和异常发现
+5. **版本控制**: 对重要的数据分析结果进行版本备份
+
+### 📞 技术支持
+
+如需更多帮助，请参考：
+- 详细API文档：`frontend/charts/yield_chart.md`
+- 测试示例：运行`python test_yield_chart.py`
+- 问题反馈：通过项目Issue系统报告问题
+
+---
+
+> 💡 **提示**: 建议先运行`python demo_yield_chart.py`快速体验功能，然后根据具体需求进行定制化分析。
+
+## 🎯 自定义图表生成（高级）
+
+使用 `generate_custom_charts.py` 脚本生成专业级分析图表：
+
+### 📁 数据文件格式
+
+将以下三类 CSV 文件放在同一目录（如 `output/` 或 `input_data/`）：
+
+| 数据类型 | 文件名格式 | 必需列 | 说明 |
+|---------|-----------|-------|------|
+| **良率数据** | `*_yield_*.csv` | `Lot_ID`, `Wafer_ID`, `Yield` | 良率百分比（如 `99.8%`） |
+| **规格数据** | `*_spec_*.csv` | `Parameter`, `Unit`, `LimitU`, `LimitL` | 参数规格限制 |
+| **测试数据** | `*_cleaned_*.csv` | `Lot_ID`, `Wafer_ID`, 参数列 | 清洗后的参数数值 |
+
+### 🚀 运行自定义脚本
+
+```bash
+# 1. 运行自定义图表生成器
+python generate_custom_charts.py
+
+# 2. 查看输出目录
+# demo_output/generated_charts/
+#   ├── yield_chart_outputs/        # YieldChart 内置图表
+#   └── custom_plotly_express_charts/ # 自定义箱体图+散点图
+```
+
+### 📊 生成的图表类型
+
 **YieldChart 内置图表:**
 - 📈 `Wafer良率趋势分析_yield_chart.html` - 良率趋势
-- 📊 `批次良率对比分析_yield_chart.html` - 批次对比
+- 📊 `批次良率对比分析_yield_chart.html` - 批次对比  
 - 🔍 `参数[单位]@测试条件_yield_line_chart.html` - 参数折线图
 - 📦 `良率分布统计_yield_chart.html` - 良率分布
 - 🥧 `失效类型分析_yield_chart.html` - 失效分析
->>>>>>> 79ca7cb7
-
-欢迎对本项目提出改进建议或参与贡献！
+
+**自定义 Plotly Express 图表:**
+- 📦 `参数_boxplot.html` - 参数箱体图（按批次分组）
+- 🌈 `参数1_vs_参数2_scatter.html` - 参数相关性散点图
+
+### ⚙️ 自定义配置
+
+编辑 `generate_custom_charts.py` 中的数据路径：
+
+```python
+# 修改数据输入目录
+data_input_dir = Path("output")          # 使用默认 output 目录
+# data_input_dir = Path("input_data")    # 或自定义目录
 ```